<<<<<<< HEAD
# Chromatopy
=======
# chromatopy
[![Documentation](https://github.com/FAIRChemistry/chromatopy/actions/workflows/make_docs.yaml/badge.svg)](https://github.com/FAIRChemistry/chromatopy/actions/workflows/make_docs.yaml)
[![Tests](https://github.com/FAIRChemistry/chromatopy/actions/workflows/run_tests.yaml/badge.svg)](https://github.com/FAIRChemistry/chromatopy/actions/workflows/run_tests.yaml)
>>>>>>> aa3f795d

## ℹ️ Overview

<<<<<<< HEAD
`chromatopy` is a Python package which aims to streamline the data processing and analysis of chromatographic reaction data. It allows to process raw or pre-processed chromatographic data, enrich it with metadata such as reaction time, temperature, pH, and initial concentrations of reaction components. Finally, the peaks of interest can be aggregated, concentrations calculated, and the time-course data for each analyte transformed to EnzymeML data.

`chromatopy` is designed to work seamlessly with [OpenChrom](https://lablicate.com/platform/openchrom), enabling batch processing of proprietary chromatographic data. After processing in OpenChrom and exporting to an open file format, the data can be further analyzed in Jupyter Notebooks using `chromatopy`. This allows for the creation and application of calibration curves and the generation of EnzymeML files for subsequent data analysis.
For some output formats, `chromatopy` provides a direct interface to read in data. For more information on the supported file formats and data preparation to use the `chromatopy` workflow, refer to the [_Data Preparation_](supported_formats.md) section.

``` mermaid
graph LR
  AD[🧪 Analytical Instrument] --> A[📄 Vendor-Specific Files];
  style AD fill:transparent,stroke:#000,stroke-width:2px;
  A[📄 Proprietary File Format] -->|read| B{OpenChrom};
  style B stroke-width:4px
  subgraph Processing in OpenChrom
    B --> B1[Baseline Correction]
    B1 --> B2[Peak Detection]
    B2 --> B3[Peak Integration]
    B3 --> B
    style B1 stroke-dasharray: 5, 5
    style B2 stroke-dasharray: 5, 5
    style B3 stroke-dasharray: 5, 5

  end
  B -->|export| C[📄 Open File Format]
  AD -->C
  C -->|read| D{chromatopy};
    style D stroke-width:4px
  subgraph in Jupyter Notebook
    subgraph with chromatopy
      D --> E[Enrich Data with Metadata]
      E --> F[Create and Apply Calibration Curves]
      F --> D
      style E stroke-dasharray: 5, 5
      style F stroke-dasharray: 5, 5
    end
    D -->|convert| G[📄 EnzymeML time-course Data]
    G -.-> H[📊 Data Science and Insights]
    H -.-> G
    style H stroke-dasharray: 5, 5,fill:transparent
  end
  G -->|export| I[📄 EnzymeML File]

```

## ⭐ Key Features

- **🌱 Data processing based on raw data**   
Leave behind data processing in spreadsheet applications and directly start with data analysis based on raw data. See the supported file formats.
- **🧪 Enrich reaction data with metadata**  
Assign metadata like initial concentrations of reactants, temperature, pH, etc. to reaction data to yield modeling-ready data.
- **📈 Create and apply calibration curves**  
Create calibrators for your analytes and use them throughout your data analysis for seamless concentration calculation.
- **⏳ Batch processing of time-course data**  
Batch-process chromatograms with [OpenChrom](https://lablicate.com/platform/openchrom) or via the [`hplc-py`](https://cremerlab.github.io/hplc-py/) interface.
- **📂 FAIR data**  
Transform your data into EnzymeML format for subsequent analysis or archiving.

## 🛠️ Installation

Install `chromatopy` using `pip`:

```bash
pip install chromatopy
```

or from source:

```bash
pip install git+https://github.com/FAIRChemistry/chromatopy.git
```

For more information an examples, please refer to the [Documentation](fairchemistry.github.io/chromatopy/) section.
=======
🚧 API under construction...
>>>>>>> aa3f795d
<|MERGE_RESOLUTION|>--- conflicted
+++ resolved
@@ -1,14 +1,7 @@
-<<<<<<< HEAD
 # Chromatopy
-=======
-# chromatopy
-[![Documentation](https://github.com/FAIRChemistry/chromatopy/actions/workflows/make_docs.yaml/badge.svg)](https://github.com/FAIRChemistry/chromatopy/actions/workflows/make_docs.yaml)
-[![Tests](https://github.com/FAIRChemistry/chromatopy/actions/workflows/run_tests.yaml/badge.svg)](https://github.com/FAIRChemistry/chromatopy/actions/workflows/run_tests.yaml)
->>>>>>> aa3f795d
 
 ## ℹ️ Overview
 
-<<<<<<< HEAD
 `chromatopy` is a Python package which aims to streamline the data processing and analysis of chromatographic reaction data. It allows to process raw or pre-processed chromatographic data, enrich it with metadata such as reaction time, temperature, pH, and initial concentrations of reaction components. Finally, the peaks of interest can be aggregated, concentrations calculated, and the time-course data for each analyte transformed to EnzymeML data.
 
 `chromatopy` is designed to work seamlessly with [OpenChrom](https://lablicate.com/platform/openchrom), enabling batch processing of proprietary chromatographic data. After processing in OpenChrom and exporting to an open file format, the data can be further analyzed in Jupyter Notebooks using `chromatopy`. This allows for the creation and application of calibration curves and the generation of EnzymeML files for subsequent data analysis.
@@ -53,23 +46,21 @@
 
 ## ⭐ Key Features
 
-- **🌱 Data processing based on raw data**   
-Leave behind data processing in spreadsheet applications and directly start with data analysis based on raw data. See the supported file formats.
+- **🌱 Low friction data processing**   
+Leave behind data processing in spreadsheet applications and directly start with data analysis based on raw data.
 - **🧪 Enrich reaction data with metadata**  
 Assign metadata like initial concentrations of reactants, temperature, pH, etc. to reaction data to yield modeling-ready data.
 - **📈 Create and apply calibration curves**  
 Create calibrators for your analytes and use them throughout your data analysis for seamless concentration calculation.
-- **⏳ Batch processing of time-course data**  
-Batch-process chromatograms with [OpenChrom](https://lablicate.com/platform/openchrom) or via the [`hplc-py`](https://cremerlab.github.io/hplc-py/) interface.
 - **📂 FAIR data**  
-Transform your data into EnzymeML format for subsequent analysis or archiving.
+Transform your data into EnzymeML format for subsequent analysis pipelines.
 
 ## 🛠️ Installation
 
 Install `chromatopy` using `pip`:
 
 ```bash
-pip install chromatopy
+pip install chromatopy # 🚧 not released yet
 ```
 
 or from source:
@@ -78,7 +69,4 @@
 pip install git+https://github.com/FAIRChemistry/chromatopy.git
 ```
 
-For more information an examples, please refer to the [Documentation](fairchemistry.github.io/chromatopy/) section.
-=======
-🚧 API under construction...
->>>>>>> aa3f795d
+For more information an examples, please refer to the [Documentation](fairchemistry.github.io/chromatopy/) section.